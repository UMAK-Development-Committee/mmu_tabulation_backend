use axum::{extract, http, response::Result};
use serde::{Deserialize, Serialize};
use sqlx::{FromRow, PgPool};

use crate::error::AppError;

#[derive(Debug, Serialize, FromRow)]
pub struct Category {
    pub id: uuid::Uuid,
    pub name: String,
    pub weight: f32,
    // Relationships
    pub event_id: uuid::Uuid,
    pub is_active: bool,
}

#[derive(Debug, Deserialize)]
pub struct CreateCategory {
    name: String,
    weight: f32,
}

pub async fn create_category(
    extract::State(pool): extract::State<PgPool>,
    extract::Path(event_id): extract::Path<uuid::Uuid>,
    axum::Json(payload): axum::Json<CreateCategory>,
) -> Result<(http::StatusCode, axum::Json<Category>), AppError> {
    let category = sqlx::query_as::<_, Category>(
        r#"
        INSERT INTO categories (name, weight, event_id) 
        VALUES ($1, $2, $3)
        RETURNING *
        "#,
    )
    .bind(&payload.name)
    .bind(&payload.weight)
    .bind(&event_id)
    .fetch_one(&pool)
    .await?;

    Ok((http::StatusCode::CREATED, axum::Json(category)))
}

pub async fn get_categories(
    extract::State(pool): extract::State<PgPool>,
<<<<<<< HEAD
    extract::Path(event_id): extract::Path<uuid::Uuid>
) -> Result<axum::Json<Vec<Category>>, http::StatusCode> {
    let res = sqlx::query_as::<_, Category>("SELECT * FROM categories WHERE event_id = ($1)")
        .bind(&event_id)
        .fetch_all(&pool)
        .await;
=======
    extract::Path(event_id): extract::Path<uuid::Uuid>,
) -> Result<axum::Json<Vec<Category>>, AppError> {
    let categories =
        sqlx::query_as::<_, Category>("SELECT * FROM categories WHERE event_id = ($1)")
            .bind(&event_id)
            .fetch_all(&pool)
            .await?;
>>>>>>> 6310ae54

    Ok(axum::Json(categories))
}

#[derive(Debug, Deserialize)]
pub struct UpdateCategory {
    category_id: uuid::Uuid
}

pub async fn update_category(
    extract::State(pool): extract::State<PgPool>,
    extract::Path((event_id)): extract::Path<(uuid::Uuid)>,
    extract::Query((payload)): extract::Query<(UpdateCategory)>,
) -> Result<axum::Json<Category>, http::StatusCode> {
    let res = sqlx::query_as::<_, Category>(
        r#"
        UPDATE categories
        SET is_active = CASE
            WHEN id = $1 and event_id = $2 THEN TRUE
            ELSE FALSE
        END
        RETURNING *;
        "#,
    )
    .bind(&payload.category_id)
    .bind(&event_id)
    .fetch_one(&pool)
    .await;

    match res {
        Ok(category) => Ok(axum::Json(category)),
        Err(err) => {
            eprintln!("Failed to update categories: {err:?}");
            Err(http::StatusCode::INTERNAL_SERVER_ERROR)
        }
    }
}

pub async fn get_category(
    extract::State(pool): extract::State<PgPool>,
    extract::Path((event_id, category_id)): extract::Path<(uuid::Uuid, uuid::Uuid)>,
) -> Result<axum::Json<Category>, AppError> {
    let category = sqlx::query_as::<_, Category>(
        "SELECT * FROM categories WHERE event_id = ($1) AND id = ($2)",
    )
    .bind(event_id)
    .bind(category_id)
    .fetch_one(&pool)
    .await?;

    Ok(axum::Json(category))
}<|MERGE_RESOLUTION|>--- conflicted
+++ resolved
@@ -43,14 +43,6 @@
 
 pub async fn get_categories(
     extract::State(pool): extract::State<PgPool>,
-<<<<<<< HEAD
-    extract::Path(event_id): extract::Path<uuid::Uuid>
-) -> Result<axum::Json<Vec<Category>>, http::StatusCode> {
-    let res = sqlx::query_as::<_, Category>("SELECT * FROM categories WHERE event_id = ($1)")
-        .bind(&event_id)
-        .fetch_all(&pool)
-        .await;
-=======
     extract::Path(event_id): extract::Path<uuid::Uuid>,
 ) -> Result<axum::Json<Vec<Category>>, AppError> {
     let categories =
@@ -58,7 +50,6 @@
             .bind(&event_id)
             .fetch_all(&pool)
             .await?;
->>>>>>> 6310ae54
 
     Ok(axum::Json(categories))
 }
